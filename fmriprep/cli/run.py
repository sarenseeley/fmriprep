--- conflicted
+++ resolved
@@ -180,32 +180,6 @@
     g_conf.add_argument(
         '--force-no-bbr', action='store_false', dest='use_bbr', default=None,
         help='Do not use boundary-based registration (no goodness-of-fit checks)')
-    g_conf.add_argument(
-<<<<<<< HEAD
-        '--hmc-use-mcflirt', required=False, action='store_true', default=False,
-        help='Head-Motion Correction (HMC) - use FSL\'s ``mcflirt`` instead '
-        'of AFNI\'s ``3dVolreg``.')
-=======
-        '--template', required=False, action='store',
-        choices=['MNI152NLin2009cAsym'], default='MNI152NLin2009cAsym',
-        help='volume template space (default: MNI152NLin2009cAsym)')
-    g_conf.add_argument(
-        '--output-grid-reference', required=False, action='store',
-        help='Deprecated after FMRIPREP 1.0.8. Please use --template-resampling-grid instead.')
-    g_conf.add_argument(
-        '--template-resampling-grid', required=False, action='store', default='native',
-        help='Keyword ("native", "1mm", or "2mm") or path to an existing file. '
-             'Allows to define a reference grid for the resampling of BOLD images in template '
-             'space. Keyword "native" will use the original BOLD grid as reference. '
-             'Keywords "1mm" and "2mm" will use the corresponding isotropic template '
-             'resolutions. If a path is given, the grid of that image will be used. '
-             'It determines the field of view and resolution of the output images, '
-             'but is not used in normalization.')
-    g_conf.add_argument(
-        '--medial-surface-nan', required=False, action='store_true', default=False,
-        help='Replace medial wall values with NaNs on functional GIFTI files. Only '
-        'performed for GIFTI files mapped to a freesurfer subject (fsaverage or fsnative).')
->>>>>>> ab686c92
 
     # ICA_AROMA options
     g_aroma = parser.add_argument_group('Specific options for running ICA_AROMA')
