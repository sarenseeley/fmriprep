#!/usr/bin/env python
# -*- coding: utf-8 -*-
# emacs: -*- mode: python; py-indent-offset: 4; indent-tabs-mode: nil -*-
# vi: set ft=python sts=4 ts=4 sw=4 et:
"""
Apply susceptibility distortion correction (SDC)

"""
import pkg_resources as pkgr

from nipype.pipeline import engine as pe
from nipype.interfaces import fsl
from nipype.interfaces import ants
from nipype.interfaces import io as nio
from nipype.interfaces import utility as niu
from niworkflows.interfaces.masks import BETRPT

from fmriprep.utils.misc import gen_list
from fmriprep.interfaces.bids import ReadSidecarJSON
from fmriprep.workflows.fieldmap.utils import create_encoding_file

SDC_UNWARP_NAME = 'SDC_unwarp'


def sdc_unwarp(name=SDC_UNWARP_NAME, ref_vol=None, method='jac'):
    """
    This workflow takes an estimated fieldmap and a target image and applies TOPUP,
    an :abbr:`SDC (susceptibility-derived distortion correction)` method in FSL to
    unwarp the target image.

    Input fields:
    ~~~~~~~~~~~~~

      inputnode.in_file - the image(s) to which this correction will be applied
      inputnode.in_mask - a brain mask corresponding to the in_file image
      inputnode.fmap_ref - the fieldmap reference (generally, a *magnitude* image or the
                           resulting SE image)
      inputnode.fmap_mask - a brain mask in fieldmap-space
      inputnode.fmap - a fieldmap in Hz
      inputnode.hmc_movpar - the head motion parameters (iff inputnode.in_file is only
                             one 4D file)

    Output fields:
    ~~~~~~~~~~~~~~

      outputnode.out_file - the in_file after susceptibility-distortion correction.

    """

    workflow = pe.Workflow(name=name)
    inputnode = pe.Node(niu.IdentityInterface(
        fields=['in_file', 'fmap_ref', 'fmap_mask', 'fmap',
                'hmc_movpar']), name='inputnode')
    outputnode = pe.Node(niu.IdentityInterface(fields=['out_file']), name='outputnode')

    # Compute movpar file iff we have several images with different
    # PE directions.
    align = pe.Node(niu.Function(
        input_names=['in_files', 'in_movpar'],
        output_names=['out_file', 'ref_vol', 'ref_mask', 'out_movpar'],
        function=_multiple_pe_hmc), name='AlignMultiplePE')
    align.inputs.in_ref = ref_vol

    # Read metadata
    meta = pe.MapNode(ReadSidecarJSON(), iterfield=['in_file'], name='metadata')

    encfile = pe.Node(interface=niu.Function(
        input_names=['input_images', 'in_dict'], output_names=['parameters_file'],
        function=create_encoding_file), name='TopUp_encfile', updatehash=True)

    fslsplit = pe.Node(fsl.Split(dimension='t'), name='ImageHMCSplit')

    # Register the reference of the fieldmap to the reference
    # of the target image (the one that shall be corrected)
    fmap2ref = pe.Node(ants.Registration(
        from_file=pkgr.resource_filename('fmriprep', 'data/fmap-any_registration.json'),
        output_warped_image=True), name='Fieldmap2ImageRegistration')

    applyxfm = pe.Node(ants.ApplyTransforms(
        dimension=3, interpolation='Linear'), name='Fieldmap2ImageApply')

    fix_movpar = pe.Node(niu.Function(
        input_names=['in_files'], output_names=['out_movpar'],
        function=_fix_movpar), name='FixMovPar')

    topup_adapt = pe.Node(niu.Function(
        input_names=['in_file', 'in_ref', 'in_movpar'],
        output_names=['out_fieldcoef', 'out_movpar'],
        function=_gen_coeff), name='TopUpAdapt')

    # Use the least-squares method to correct the dropout of the SBRef images
    unwarp = pe.Node(fsl.ApplyTOPUP(method=method, in_index=[1]), name='TopUpApply')
<<<<<<< HEAD

=======
>>>>>>> aba85a45

    workflow.connect([
        (inputnode, meta, [('in_file', 'in_file')]),
        (inputnode, align, [('in_file', 'in_files'),
                            ('hmc_movpar', 'in_movpar')]),
        (inputnode, applyxfm, [('fmap', 'input_image')]),
        (inputnode, encfile, [('in_file', 'input_images')]),
        (inputnode, fmap2ref, [('fmap_ref', 'moving_image'),
                               ('fmap_mask', 'moving_image_mask')]),

        (align, fmap2ref, [('ref_vol', 'fixed_image'),
                           ('ref_mask', 'fixed_image_mask')]),
        (align, applyxfm, [('ref_vol', 'reference_image')]),
        (align, topup_adapt, [('ref_vol', 'in_ref')]),
        #                      ('out_movpar', 'in_movpar')]),

        (meta, encfile, [('out_dict', 'in_dict')]),

        (fmap2ref, applyxfm, [
            ('forward_transforms', 'transforms'),
            ('forward_invert_flags', 'invert_transform_flags')]),
        (align, fslsplit, [('out_file', 'in_file')]),
        (fslsplit, fix_movpar, [('out_files', 'in_files')]),
        (fix_movpar, topup_adapt, [('out_movpar', 'in_movpar')]),
        (applyxfm, topup_adapt, [('output_image', 'in_file')]),
        (align, unwarp, [('out_file', 'in_files')]),
        (topup_adapt, unwarp, [('out_fieldcoef', 'in_topup_fieldcoef'),
                               ('out_movpar', 'in_topup_movpar')]),
        (encfile, unwarp, [('parameters_file', 'encoding_file')]),
        (unwarp, outputnode, [('out_corrected', 'out_file')])
    ])

    return workflow


def _multiple_pe_hmc(in_files, in_movpar, in_ref=None):
    """
    This function interprets that we are dealing with a
    multiple PE (phase encoding) input if it finds several
    files in in_files.

    If we have several images with various PE directions,
    it will compute the HMC parameters between them using
    an embedded workflow.

    It just forwards the two inputs otherwise.
    """
    import os
    from six import string_types
    from nipype.interfaces import fsl
    from nipype.interfaces import ants
    from niworkflows.interfaces.masks import BETRPT

    if isinstance(in_files, string_types):
        in_files = [in_files]

    if len(in_files) == 1:
        out_file = in_files[0]
        out_movpar = in_movpar
    else:
        if in_ref is None:
            in_ref = 0

        # Head motion correction
        fslmerge = fsl.Merge(dimension='t', in_files=in_files)
        hmc = fsl.MCFLIRT(ref_vol=in_ref, save_mats=True, save_plots=True)
        hmc.inputs.in_file = fslmerge.run().outputs.merged_file
        hmc_res = hmc.run()
        out_file = hmc_res.outputs.out_file
        out_movpar = hmc_res.outputs.par_file

    mean = fsl.MeanImage(
        dimension='T', in_file=out_file)
    inu = ants.N4BiasFieldCorrection(
        dimension=3, input_image=mean.run().outputs.out_file)
    inu_res = inu.run()
    out_ref = inu_res.outputs.output_image
    bet = BETRPT(generate_report=True, frac=0.6, mask=True, in_file=out_ref)
    out_mask = bet.run().outputs.mask_file

    return (out_file, out_ref, out_mask, out_movpar)


def _gen_coeff(in_file, in_ref, in_movpar):
    """Convert to a valid fieldcoeff"""
    from shutil import copy
    import numpy as np
    import nibabel as nb
    from nipype.interfaces import fsl

    def _get_fname(in_file):
        import os.path as op
        fname, fext = op.splitext(op.basename(in_file))
        if fext == '.gz':
            fname, _ = op.splitext(fname)
        return op.abspath(fname)

    out_topup = _get_fname(in_file)

    # 1. Add one dimension (4D image) of 3D coordinates
    im0 = nb.load(in_file)
    data = np.zeros_like(im0.get_data())
    sizes = data.shape[:3]
    spacings = im0.get_header().get_zooms()[:3]
    im1 = nb.Nifti1Image(data, im0.get_affine(), im0.get_header())
    im4d = nb.concat_images([im0, im1, im1])
    im4d_fname = '{}_{}'.format(out_topup, 'field4D.nii.gz')
    im4d.to_filename(im4d_fname)

    # 2. Warputils to compute bspline coefficients
    to_coeff = fsl.WarpUtils(out_format='spline', knot_space=(2, 2, 2))
    to_coeff.inputs.in_file = im4d_fname
    to_coeff.inputs.reference = in_ref

    # 3. Remove unnecessary dims (Y and Z)
    get_first = fsl.ExtractROI(t_min=0, t_size=1)
    get_first.inputs.in_file = to_coeff.run().outputs.out_file

    # 4. Set correct header
    # see https://github.com/poldracklab/preprocessing-workflow/issues/92
    img = nb.load(get_first.run().outputs.roi_file)
    hdr = img.get_header().copy()
    hdr['intent_p1'] = spacings[0]
    hdr['intent_p2'] = spacings[1]
    hdr['intent_p3'] = spacings[2]
    hdr['intent_code'] = 2016

    sform = np.eye(4)
    sform[:3, 3] = sizes
    hdr.set_sform(sform, code='scanner')
    hdr['qform_code'] = 1

    out_movpar = '{}_movpar.txt'.format(out_topup)
    copy(in_movpar, out_movpar)

    out_fieldcoef = '{}_fieldcoef.nii.gz'.format(out_topup)
    nb.Nifti1Image(img.get_data(), None, hdr).to_filename(out_fieldcoef)

    return out_fieldcoef, out_movpar


def _fix_movpar(in_files):
    import numpy as np
    # For some reason, MCFLIRT's parameters
    # are not compatible, fill with zeroes for now
    out_movpar = '{}_movpar.txt'.format(in_files[0])
    np.savetxt(out_movpar, np.zeros((len(in_files), 6)))
    return out_movpar<|MERGE_RESOLUTION|>--- conflicted
+++ resolved
@@ -90,10 +90,6 @@
 
     # Use the least-squares method to correct the dropout of the SBRef images
     unwarp = pe.Node(fsl.ApplyTOPUP(method=method, in_index=[1]), name='TopUpApply')
-<<<<<<< HEAD
-
-=======
->>>>>>> aba85a45
 
     workflow.connect([
         (inputnode, meta, [('in_file', 'in_file')]),
