#!/usr/bin/env python
# -*- coding: utf-8 -*-
# emacs: -*- mode: python; py-indent-offset: 4; indent-tabs-mode: nil -*-
# vi: set ft=python sts=4 ts=4 sw=4 et:
"""
EPI MRI -processing workflows.

Originally coded by Craig Moodie. Refactored by the CRN Developers.
"""

import os
import os.path as op

from nipype.pipeline import engine as pe
from nipype.interfaces import ants
from nipype.interfaces import c3
from nipype.interfaces import fsl
from nipype.interfaces import io as nio
from nipype.interfaces import utility as niu
from niworkflows.interfaces.masks import ComputeEPIMask
from niworkflows.interfaces.registration import FLIRTRPT
from niworkflows.data import get_mni_icbm152_nlin_asym_09c

from fmriprep.interfaces import (DerivativesDataSink, FormatHMCParam,
                                 ImageDataSink)
from fmriprep.interfaces.utils import nii_concat
from fmriprep.workflows.fieldmap import sdc_unwarp
from fmriprep.viz import stripped_brain_overlay
from fmriprep.workflows.sbref import _extract_wm


# pylint: disable=R0914
def epi_hmc(name='EPI_HMC', settings=None):
    """
    Performs :abbr:`HMC (head motion correction)` over the input
    :abbr:`EPI (echo-planar imaging)` image.
    """
    workflow = pe.Workflow(name=name)
    inputnode = pe.Node(niu.IdentityInterface(fields=['epi']), name='inputnode')
    outputnode = pe.Node(niu.IdentityInterface(
        fields=['xforms', 'epi_mask', 'epi_mean', 'movpar_file',
                'motion_confounds_file']), name='outputnode')

    # Head motion correction (hmc)
    hmc = pe.Node(fsl.MCFLIRT(
        save_mats=True, save_plots=True, mean_vol=True), name='EPI_hmc')
    hmc.interface.estimated_memory_gb = settings["biggest_epi_file_size_gb"] * 3

    hcm2itk = pe.MapNode(c3.C3dAffineTool(fsl2ras=True, itk_transform=True),
                         iterfield=['transform_file'], name='hcm2itk')

    avscale = pe.MapNode(fsl.utils.AvScale(all_param=True), name='AvScale',
                         iterfield=['mat_file'])
    avs_format = pe.Node(FormatHMCParam(), name='AVScale_Format')

    inu = pe.Node(ants.N4BiasFieldCorrection(dimension=3), name='EPImeanBias')

    # Calculate EPI mask on the average after HMC
    skullstrip_epi = pe.Node(ComputeEPIMask(generate_report=True, dilation=1),
                             name='skullstrip_epi')

    workflow.connect([
        (inputnode, hmc, [('epi', 'in_file')]),
        (hmc, hcm2itk, [('mat_file', 'transform_file'),
                        ('mean_img', 'source_file'),
                        ('mean_img', 'reference_file')]),
        (hcm2itk, outputnode, [('itk_transform', 'xforms')]),
        (hmc, outputnode, [('out_file', 'epi_brain'),
                           ('par_file', 'movpar_file'),
                           ('mean_img', 'epi_mean')]),
        (hmc, avscale, [('mat_file', 'mat_file')]),
        (avscale, avs_format, [('translations', 'translations'),
                               ('rot_angles', 'rot_angles')]),
<<<<<<< HEAD
        (hmc, skullstrip_epi, [('mean_img', 'in_file')]),
=======
        (hmc, inu, [('mean_img', 'input_image')]),
        (inu, bet_hmc, [('output_image', 'in_file')]),
>>>>>>> 665a34ea
        (hmc, avscale, [('mean_img', 'ref_file')]),
        (avs_format, outputnode, [('out_file', 'motion_confounds_file')]),
        (skullstrip_epi, outputnode, [('mask_file', 'epi_mask')]),
    ])

    ds_mask = pe.Node(
        DerivativesDataSink(base_directory=settings['output_dir'],
                            suffix='brainmask'),
        name='DerivativesEPImask'
    )

    ds_report = pe.Node(
        DerivativesDataSink(base_directory=settings['output_dir'],
                            suffix='bet_hmc', out_path_base='reports'),
        name='DS_Report'
    )

    mean_epi_stripped_overlay = pe.Node(
        niu.Function(
            input_names=['in_file', 'overlay_file', 'out_file'],
            output_names=['out_file'],
            function=stripped_brain_overlay
        ),
        name='MeanEPIStrippedOverlay'
    )
    #  name needs to be based on source_file
    mean_epi_stripped_overlay.inputs.out_file = 'mean_epi_overlay.svg'

    mean_epi_overlay_ds = pe.Node(
        ImageDataSink(base_directory=settings['output_dir']),
        name="MeanEPIOverlayDS",
    )

    workflow.connect([
        (inputnode, ds_report, [('epi', 'source_file')]),
        (inputnode, ds_mask, [('epi', 'source_file')]),
        (inputnode, mean_epi_overlay_ds, [('epi', 'origin_file')]),
        (skullstrip_epi, ds_mask, [('mask_file', 'in_file')]),
        (hmc, mean_epi_stripped_overlay, [('mean_img', 'overlay_file')]),
        (skullstrip_epi, mean_epi_stripped_overlay, [('mask_file', 'in_file')]),
        (hmc, mean_epi_overlay_ds, [('mean_img', 'overlay_file')]),
        (skullstrip_epi, mean_epi_overlay_ds, [('mask_file', 'base_file')]),
        (mean_epi_stripped_overlay, mean_epi_overlay_ds,
         [('out_file', 'in_file')]),
        (skullstrip_epi, ds_report, [('out_report', 'in_file')])
    ])

    if not settings["skip_native"]:
        # Write corrected file in the designated output dir
        ds_hmc = pe.Node(
            DerivativesDataSink(base_directory=settings['output_dir'],
                                suffix='preproc'),
            name='DerivativesHMC'
        )
        workflow.connect([
            (inputnode, ds_hmc, [('epi', 'source_file')]),
            (hmc, ds_hmc, [('out_file', 'in_file')])
        ])

    return workflow


def epi_mean_t1_registration(name='EPIMeanNormalization', settings=None):
    """
    Uses FSL FLIRT with the BBR cost function to find the transform that
    maps the EPI space into the T1-space
    """
    workflow = pe.Workflow(name=name)
    inputnode = pe.Node(
        niu.IdentityInterface(fields=['epi', 'epi_mean', 'epi_mask',
                                      'bias_corrected_t1', 't1_mask',
                                      't1_seg', 't1w']),
        name='inputnode'
    )
    outputnode = pe.Node(
        niu.IdentityInterface(fields=['mat_epi_to_t1', 'mat_t1_to_epi',
                                      'itk_epi_to_t1', 'itk_t1_to_epi']),
        name='outputnode'
    )

    # Extract wm mask from segmentation
    wm_mask = pe.Node(
        niu.Function(input_names=['in_file'], output_names=['out_file'],
                     function=_extract_wm),
        name='WM_mask'
    )

    flt_bbr_init = pe.Node(
        FLIRTRPT(generate_report=True, dof=6, out_matrix_file='init.mat',
                 out_file='init.nii.gz'),
        name='Flirt_BBR_init'
    )
    flt_bbr = pe.Node(
        FLIRTRPT(generate_report=True, dof=6, cost_func='bbr',
                 out_file='bbr.nii.gz'),
        name='Flirt_BBR'
    )
    flt_bbr.inputs.schedule = op.join(os.getenv('FSLDIR'),
                                      'etc/flirtsch/bbr.sch')

    # make equivalent warp fields
    invt_bbr = pe.Node(fsl.ConvertXFM(invert_xfm=True), name='Flirt_BBR_Inv')

    #  EPI to T1 transform matrix is from fsl, using c3 tools to convert to
    #  something ANTs will like.
    fsl2itk_fwd = pe.Node(c3.C3dAffineTool(fsl2ras=True, itk_transform=True),
                          name='fsl2itk_fwd')
    fsl2itk_inv = pe.Node(c3.C3dAffineTool(fsl2ras=True, itk_transform=True),
                          name='fsl2itk_inv')

    # Write registrated file in the designated output dir
    ds_tfm_fwd = pe.Node(
        DerivativesDataSink(base_directory=settings['output_dir'],
                            suffix='target-T1w_affine'),
        name='DerivEPI_to_T1w_fwd'
    )
    ds_tfm_inv = pe.Node(
        DerivativesDataSink(base_directory=settings['output_dir'],
                            suffix='target-meanBOLD_affine'),
        name='DerivEPI_to_T1w_inv'
    )

    ds_report = pe.Node(
        DerivativesDataSink(base_directory=settings['output_dir'],
                            suffix='flt_bbr', out_path_base='reports'),
        name='ds_report'
    )

    workflow.connect([
        (inputnode, wm_mask, [('t1_seg', 'in_file')]),
        (inputnode, flt_bbr_init, [('bias_corrected_t1', 'reference'),
                                   ('t1_mask', 'ref_weight'),
                                   ('epi_mean', 'in_file'),
                                   ('epi_mask', 'in_weight')
                                   ]),
        (inputnode, fsl2itk_fwd, [('bias_corrected_t1', 'reference_file'),
                                  ('epi_mean', 'source_file')]),
        (inputnode, fsl2itk_inv, [('epi_mean', 'reference_file'),
                                  ('bias_corrected_t1', 'source_file')]),
        (flt_bbr_init, flt_bbr, [('out_matrix_file', 'in_matrix_file')]),
        (inputnode, flt_bbr, [('bias_corrected_t1', 'reference'),
                              ('epi_mean', 'in_file')]),
        (wm_mask, flt_bbr, [('out_file', 'wm_seg')]),
        (flt_bbr, invt_bbr, [('out_matrix_file', 'in_file')]),
        (invt_bbr, outputnode, [('out_file', 'mat_t1_to_epi')]),
        (flt_bbr, outputnode, [('out_matrix_file', 'mat_epi_to_t1')]),
        (flt_bbr, fsl2itk_fwd, [('out_matrix_file', 'transform_file')]),
        (invt_bbr, fsl2itk_inv, [('out_file', 'transform_file')]),
        (fsl2itk_fwd, outputnode, [('itk_transform', 'itk_epi_to_t1')]),
        (fsl2itk_inv, outputnode, [('itk_transform', 'itk_t1_to_epi')]),
        (inputnode, ds_tfm_fwd, [('epi', 'source_file')]),
        (inputnode, ds_tfm_inv, [('t1w', 'source_file')]),
        (fsl2itk_fwd, ds_tfm_fwd, [('itk_transform', 'in_file')]),
        (fsl2itk_inv, ds_tfm_inv, [('itk_transform', 'in_file')]),
        (flt_bbr, ds_report, [('out_report', 'in_file')]),
        (inputnode, ds_report, [('epi', 'source_file')])
    ])

    # Plots for report
    epi_to_t1 = pe.Node(
        niu.Function(
            input_names=['in_file', 'overlay_file', 'out_file'],
            output_names=['out_file'],
            function=stripped_brain_overlay
        ),
        name='PNG_epi_to_t1'
    )
    epi_to_t1.inputs.out_file = 'epi_to_t1.svg'

    # Write corrected file in the designated output dir
    epi_to_t1_ds = pe.Node(
        ImageDataSink(base_directory=settings['output_dir']),
        name="datasink",
    )

    workflow.connect([
        (flt_bbr, epi_to_t1, [('out_file', 'overlay_file')]),
        (inputnode, epi_to_t1, [('t1_seg', 'in_file')]),
        (flt_bbr, epi_to_t1_ds, [('out_file', 'overlay_file')]),
        (inputnode, epi_to_t1_ds, [('t1_seg', 'base_file')]),
        (epi_to_t1, epi_to_t1_ds, [('out_file', 'in_file')]),
        (inputnode, epi_to_t1_ds, [('epi', 'origin_file')])
    ])

    return workflow


def epi_sbref_registration(settings, name='EPI_SBrefRegistration'):
    workflow = pe.Workflow(name=name)
    inputnode = pe.Node(
        niu.IdentityInterface(fields=['epi', 'epi_brain', 'sbref_brain',
                                      'epi_mean', 'sbref_brain_mask']),
        name='inputnode'
    )
    outputnode = pe.Node(niu.IdentityInterface(
        fields=['epi_registered', 'out_mat', 'out_mat_inv']), name='outputnode')

    epi_sbref = pe.Node(FLIRTRPT(generate_report=True, dof=6,
                                 out_matrix_file='init.mat',
                                 out_file='init.nii.gz'),
                        name='EPI2SBRefRegistration')
    # make equivalent inv
    sbref_epi = pe.Node(fsl.ConvertXFM(invert_xfm=True), name="SBRefEPI")

    epi_split = pe.Node(fsl.Split(dimension='t'), name='EPIsplit')
    epi_xfm = pe.MapNode(fsl.preprocess.ApplyXFM(), name='EPIapplyXFM',
                         iterfield=['in_file'])
    epi_merge = pe.Node(niu.Function(input_names=["in_files"],
                                     output_names=["merged_file"],
                                     function=nii_concat), name='EPImergeback')

    ds_sbref = pe.Node(
        DerivativesDataSink(base_directory=settings['output_dir'],
                            suffix='preproc'), name='DerivHMC_SBRef')

    ds_report = pe.Node(
        DerivativesDataSink(base_directory=settings['output_dir'],
                            suffix='epi_sbref', out_path_base='reports'), 
        name="DS_Report")

    workflow.connect([
        (inputnode, epi_split, [('epi_brain', 'in_file')]),
        (inputnode, epi_sbref, [('sbref_brain', 'reference')]),
        (inputnode, epi_xfm, [('sbref_brain', 'reference')]),
        (inputnode, epi_sbref, [('epi_mean', 'in_file')]),

        (epi_split, epi_xfm, [('out_files', 'in_file')]),
        (epi_sbref, epi_xfm, [('out_matrix_file', 'in_matrix_file')]),
        (epi_xfm, epi_merge, [('out_file', 'in_files')]),
        (epi_sbref, outputnode, [('out_matrix_file', 'out_mat')]),
        (epi_merge, outputnode, [('merged_file', 'epi_registered')]),

        (epi_sbref, sbref_epi, [('out_matrix_file', 'in_file')]),
        (sbref_epi, outputnode, [('out_file', 'out_mat_inv')]),

        (epi_merge, ds_sbref, [('merged_file', 'in_file')]),
        (inputnode, ds_sbref, [('epi', 'source_file')]),
        (inputnode, ds_report, [('epi', 'source_file')]),
        (epi_sbref, ds_report, [('out_report', 'in_file')])
    ])

    #  Plot for report
    post_merge_mean = pe.Node(fsl.MeanImage(), name='PostEPIMean')
    mean_epi_to_sbref_overlay = pe.Node(
        niu.Function(
            input_names=["in_file", "overlay_file", "out_file"],
            output_names=["out_file"],
            function=stripped_brain_overlay
        ),
        name="MeanEPIToSbref"
    )
    mean_epi_to_sbref_overlay.inputs.out_file = "mean_epi_to_sbref.svg"

    mean_epi_to_sbref_ds = pe.Node(
        ImageDataSink(base_directory=settings['output_dir']),
        name="datasink",
    )

    workflow.connect([
        (epi_merge, post_merge_mean, [('merged_file', 'in_file')]),
        (inputnode, mean_epi_to_sbref_overlay, [('sbref_brain_mask', 'in_file')]),
        (post_merge_mean, mean_epi_to_sbref_overlay, [('out_file', 'overlay_file')]),
        (inputnode, mean_epi_to_sbref_ds, [('sbref_brain_mask', 'base_file')]),
        (post_merge_mean, mean_epi_to_sbref_ds, [('out_file', 'overlay_file')]),
        (mean_epi_to_sbref_overlay, mean_epi_to_sbref_ds, [('out_file', 'in_file')]),
        (inputnode, mean_epi_to_sbref_ds, [('epi', 'origin_file')])
    ])

    return workflow


def epi_mni_transformation(name='EPIMNITransformation', settings=None):
    workflow = pe.Workflow(name=name)
    inputnode = pe.Node(
        niu.IdentityInterface(fields=[
            'itk_epi_to_t1',
            't1_2_mni_forward_transform',
            'epi',
            'epi_mask',
            't1',
            'hmc_xforms'
        ]),
        name='inputnode'
    )

    def _aslist(in_value):
        if isinstance(in_value, list):
            return in_value
        return [in_value]

    gen_ref = pe.Node(niu.Function(
        input_names=['fixed_image', 'moving_image'], output_names=['out_file'],
        function=_gen_reference), name='GenNewMNIReference')
    gen_ref.inputs.fixed_image = op.join(get_mni_icbm152_nlin_asym_09c(),
                                         '1mm_T1.nii.gz')

    split = pe.Node(fsl.Split(dimension='t'), name='SplitEPI')
    split.interface.estimated_memory_gb = settings["biggest_epi_file_size_gb"] * 3

    merge_transforms = pe.MapNode(niu.Merge(3),
                                  iterfield=['in3'], name='MergeTransforms')
    epi_to_mni_transform = pe.MapNode(
        ants.ApplyTransforms(), iterfield=['input_image', 'transforms'],
        name='EPIToMNITransform')
    epi_to_mni_transform.terminal_output = 'file'
    merge = pe.Node(niu.Function(input_names=["in_files"],
                                 output_names=["merged_file"],
                                 function=nii_concat), name='MergeEPI')
    merge.interface.estimated_memory_gb = settings[
                                              "biggest_epi_file_size_gb"] * 3

    mask_merge_tfms = pe.Node(niu.Merge(2), name='MaskMergeTfms')
    mask_mni_tfm = pe.Node(
        ants.ApplyTransforms(interpolation='NearestNeighbor'),
        name='MaskToMNI'
    )

    # Write corrected file in the designated output dir
    ds_mni = pe.Node(
        DerivativesDataSink(base_directory=settings['output_dir'],
                            suffix='space-MNI152NLin2009cAsym_preproc'),
        name='DerivativesHMCMNI'
    )
    ds_mni_mask = pe.Node(
        DerivativesDataSink(base_directory=settings['output_dir'],
                            suffix='space-MNI152NLin2009cAsym_brainmask'),
        name='DerivativesHMCMNImask'
    )

    workflow.connect([
        (inputnode, ds_mni, [('epi', 'source_file')]),
        (inputnode, ds_mni_mask, [('epi', 'source_file')]),
        (inputnode, gen_ref, [('epi_mask', 'moving_image')]),
        (inputnode, merge_transforms, [('t1_2_mni_forward_transform', 'in1'),
                                       (('itk_epi_to_t1', _aslist), 'in2'),
                                       ('hmc_xforms', 'in3')]),
        (inputnode, mask_merge_tfms, [('t1_2_mni_forward_transform', 'in1'),
                                      (('itk_epi_to_t1', _aslist), 'in2')]),
        (inputnode, split, [('epi', 'in_file')]),
        (split, epi_to_mni_transform, [('out_files', 'input_image')]),
        (merge_transforms, epi_to_mni_transform, [('out', 'transforms')]),
        (gen_ref, epi_to_mni_transform, [('out_file', 'reference_image')]),
        (epi_to_mni_transform, merge, [('output_image', 'in_files')]),
        (merge, ds_mni, [('merged_file', 'in_file')]),
        (mask_merge_tfms, mask_mni_tfm, [('out', 'transforms')]),
        (gen_ref, mask_mni_tfm, [('out_file', 'reference_image')]),
        (inputnode, mask_mni_tfm, [('epi_mask', 'input_image')]),
        (mask_mni_tfm, ds_mni_mask, [('output_image', 'in_file')])
    ])

    return workflow


# pylint: disable=R0914
def epi_unwarp(name='EPIUnwarpWorkflow', settings=None):
    """ A workflow to correct EPI images """
    workflow = pe.Workflow(name=name)
    inputnode = pe.Node(
        niu.IdentityInterface(fields=['epi', 'fmap', 'fmap_ref', 'fmap_mask',
                                      't1_seg']),
        name='inputnode'
    )
    outputnode = pe.Node(
        niu.IdentityInterface(fields=['epi_unwarp', 'epi_mean', 'epi_mask']),
        name='outputnode'
    )

    unwarp = sdc_unwarp()
    unwarp.inputs.inputnode.hmc_movpar = ''

    # Compute outputs
    mean = pe.Node(fsl.MeanImage(dimension='T'), name='EPImean')
    bet = pe.Node(BETRPT(generate_report=True, frac=0.6, mask=True),
                  name='EPIBET')

    ds_epi_unwarp = pe.Node(
        DerivativesDataSink(base_directory=settings['output_dir'],
                            suffix='epi_unwarp'),
        name='DerivUnwarp_EPUnwarp_EPI'
    )

    ds_report = pe.Node(
        DerivativesDataSink(base_directory=settings['output_dir'],
                            suffix='epi_unwarp_bet', out_path_base='reports'),
        name="DS_Report")

    workflow.connect([
        (inputnode, unwarp, [('fmap', 'inputnode.fmap'),
                             ('fmap_ref', 'inputnode.fmap_ref'),
                             ('fmap_mask', 'inputnode.fmap_mask'),
                             ('epi', 'inputnode.in_file')]),
        (inputnode, ds_epi_unwarp, [('epi', 'source_file')]),
        (unwarp, mean, [('outputnode.out_file', 'in_file')]),
        (mean, bet, [('out_file', 'in_file')]),
        (bet, outputnode, [('out_file', 'epi_mean'),
                           ('mask_file', 'epi_mask')]),
        (unwarp, outputnode, [('outputnode.out_file', 'epi_unwarp')]),
        (unwarp, ds_epi_unwarp, [('outputnode.out_file', 'in_file')]),
        (inputnode, ds_report, [('epi', 'source_file')]),
        (bet, ds_report, [('out_report', 'in_file')])
    ])

    # Plot result
    epi_corr = pe.Node(
        niu.Function(
            input_names=['in_file', 'overlay_file', 'out_file'],
            output_names=['out_file'],
            function=stripped_brain_overlay
        ),
        name='EPICorr'
    )
    epi_corr.inputs.out_file = 'corrected_EPI.svg'

    epi_corr_ds = pe.Node(
        ImageDataSink(base_directory=settings['output_dir']),
        name="datasink",
    )

    workflow.connect([
        (bet, epi_corr, [('out_file', 'overlay_file')]),
        (inputnode, epi_corr, [('fmap_mask', 'in_file')]),
        (bet, epi_corr_ds, [('out_file', 'overlay_file')]),
        (inputnode, epi_corr_ds, [('fmap_mask', 'base_file')]),
        (epi_corr, epi_corr_ds, [('out_file', 'in_file')]),
        (inputnode, epi_corr_ds, [('epi', 'origin_file')])
    ])

    return workflow


def _gen_reference(fixed_image, moving_image, out_file=None):
    import os.path as op
    import numpy
    from nilearn.image import resample_img, load_img

    if out_file is None:
        fname, ext = op.splitext(op.basename(fixed_image))
        if ext == '.gz':
            fname, ext2 = op.splitext(fname)
            ext = ext2 + ext
        out_file = op.abspath('%s_wm%s' % (fname, ext))

    new_zooms = load_img(moving_image).header.get_zooms()

    new_ref_im = resample_img(fixed_image, target_affine=numpy.diag(new_zooms),
                              interpolation='nearest')

    new_ref_im.to_filename(out_file)

    return out_file<|MERGE_RESOLUTION|>--- conflicted
+++ resolved
@@ -71,12 +71,8 @@
         (hmc, avscale, [('mat_file', 'mat_file')]),
         (avscale, avs_format, [('translations', 'translations'),
                                ('rot_angles', 'rot_angles')]),
-<<<<<<< HEAD
-        (hmc, skullstrip_epi, [('mean_img', 'in_file')]),
-=======
         (hmc, inu, [('mean_img', 'input_image')]),
-        (inu, bet_hmc, [('output_image', 'in_file')]),
->>>>>>> 665a34ea
+        (inu, skullstrip_epi, [('output_image', 'in_file')]),
         (hmc, avscale, [('mean_img', 'ref_file')]),
         (avs_format, outputnode, [('out_file', 'motion_confounds_file')]),
         (skullstrip_epi, outputnode, [('mask_file', 'epi_mask')]),
