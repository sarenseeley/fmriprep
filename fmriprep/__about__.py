--- conflicted
+++ resolved
@@ -109,13 +109,9 @@
 
 LINKS_REQUIRES = [
     'git+https://github.com/nipy/nipype.git@'
-<<<<<<< HEAD
-    '67d6212a9cabd395ee74f7818d09d8ea6c8426a4#egg=nipype',
+    'ac4076480ef55eb2a79aff9eff7cbf48394c565b#egg=nipype',
     'git+https://github.com/me-ica/tedana.git@'
     'cb01d725d05f0102e2da89ad50c32905c68a79fd#egg=tedana',
-=======
-    'ac4076480ef55eb2a79aff9eff7cbf48394c565b#egg=nipype',
->>>>>>> 59aae260
 ]
 
 TESTS_REQUIRES = [
