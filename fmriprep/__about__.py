# -*- coding: utf-8 -*-
# emacs: -*- mode: python; py-indent-offset: 4; indent-tabs-mode: nil -*-
# vi: set ft=python sts=4 ts=4 sw=4 et:
"""
Base module variables
"""

from ._version import get_versions
__version__ = get_versions()['version']
del get_versions

__author__ = 'The CRN developers'
__copyright__ = 'Copyright 2018, Center for Reproducible Neuroscience, Stanford University'
__credits__ = ['Craig Moodie', 'Ross Blair', 'Oscar Esteban', 'Chris Gorgolewski',
               'Shoshana Berleant', 'Christopher J. Markiewicz', 'Russell A. Poldrack']
__license__ = '3-clause BSD'
__maintainer__ = 'Ross Blair'
__email__ = 'crn.poldracklab@gmail.com'
__status__ = 'Prototype'
__url__ = 'https://github.com/poldracklab/fmriprep'
__packagename__ = 'fmriprep'
__description__ = ("FMRIprep is a functional magnetic resonance image pre-processing pipeline "
                   "that is designed to provide an easily accessible, state-of-the-art interface "
                   "that is robust to differences in scan acquisition protocols and that requires "
                   "minimal user input, while providing easily interpretable and comprehensive "
                   "error and output reporting.")
__longdesc__ = """\
Preprocessing of functional MRI (fMRI) involves numerous steps to clean and standardize
data before statistical analysis.
Generally, researchers create ad hoc preprocessing workflows for each new dataset,
building upon a large inventory of tools available for each step.
The complexity of these workflows has snowballed with rapid advances in MR data
acquisition and image processing techniques.
FMRIPrep is an analysis-agnostic tool that addresses the challenge of robust and
reproducible preprocessing for task-based and resting fMRI data.
FMRIPrep automatically adapts a best-in-breed workflow to the idiosyncrasies of
virtually any dataset, ensuring high-quality preprocessing with no manual intervention,
while providing easily interpretable and comprehensive error and output reporting.
It performs basic preprocessing steps (coregistration, normalization, unwarping, noise
component extraction, segmentation, skullstripping etc.) providing outputs that can be
easily submitted to a variety of group level analyses, including task-based or resting-state
fMRI, graph theory measures, surface or volume-based statistics, etc.

The workflow is based on `Nipype <https://nipype.readthedocs.io>`_ and encompases a large
set of tools from well-known neuroimaging packages, including
`FSL <https://fsl.fmrib.ox.ac.uk/fsl/fslwiki/>`_,
`ANTs <https://stnava.github.io/ANTs/>`_,
`FreeSurfer <https://surfer.nmr.mgh.harvard.edu/>`_,
`AFNI <https://afni.nimh.nih.gov/>`_,
and `Nilearn <https://nilearn.github.io/>`_.
This pipeline was designed to provide the best software implementation for each state of
preprocessing, and will be updated as newer and better neuroimaging software becomes
available.

This tool allows you to easily do the following:

  * Take fMRI data from *unprocessed* (only reconstructed) to ready for analysis.
  * Implement tools from different software packages.
  * Achieve optimal data processing quality by using the best tools available.
  * Generate preprocessing-assessment reports, with which the user can easily identify problems.
  * Receive verbose output concerning the stage of preprocessing for each subject, including
    meaningful errors.
  * Automate and parallelize processing steps, which provides a significant speed-up from
    typical linear, manual processing.

FMRIPrep has the potential to transform fMRI research by equipping
neuroscientists with a high-quality, robust, easy-to-use and transparent preprocessing workflow
which can help ensure the validity of inference and the interpretability of their results.

[Pre-print doi:`10.1101/306951 <https://doi.org/10.1101/306951>`_]
[Documentation `fmriprep.org <https://fmriprep.readthedocs.io>`_]
[Software doi:`10.5281/zenodo.852659 <https://doi.org/10.5281/zenodo.852659>`_]
[Support `neurostars.org <https://neurostars.org/tags/fmriprep>`_]
"""

DOWNLOAD_URL = (
    'https://github.com/poldracklab/{name}/archive/{ver}.tar.gz'.format(
        name=__packagename__, ver=__version__))


SETUP_REQUIRES = [
    'setuptools>=18.0',
    'numpy',
    'cython',
]

REQUIRES = [
    'numpy',
    'lockfile',
    'future',
    'scikit-learn',
    'matplotlib>=2.2.0',
    'nilearn',
    'sklearn',
    'nibabel>=2.2.1',
    'pandas',
    'grabbit==0.2.3',
    'pybids==0.6.5',
    'nitime',
    'nipype>=1.1.5',
<<<<<<< HEAD
    'niworkflows==0.5.0',
=======
    'niworkflows==0.5.1',
>>>>>>> a56806c0
    'statsmodels',
    'seaborn',
    'indexed_gzip>=0.8.2',
    'scikit-image',
    'versioneer',
    'pyyaml',
]

LINKS_REQUIRES = [
]

TESTS_REQUIRES = [
    "mock",
    "codecov",
    "pytest",
]

EXTRA_REQUIRES = {
    'doc': [
        'sphinx>=1.5.3',
        'sphinx_rtd_theme',
        'sphinx-argparse',
        'pydotplus',
        'pydot>=1.2.3',
        'packaging',
        'nbsphinx',
    ],
    'tests': TESTS_REQUIRES,
    'duecredit': ['duecredit'],
    'datalad': ['datalad'],
    'resmon': ['psutil>=5.4.0'],
    'sentry': ['raven'],
}
EXTRA_REQUIRES['docs'] = EXTRA_REQUIRES['doc']

# Enable a handle to install all extra dependencies at once
EXTRA_REQUIRES['all'] = list(set([
    v for deps in EXTRA_REQUIRES.values() for v in deps]))

CLASSIFIERS = [
    'Development Status :: 3 - Alpha',
    'Intended Audience :: Science/Research',
    'Topic :: Scientific/Engineering :: Image Recognition',
    'License :: OSI Approved :: BSD License',
    'Programming Language :: Python :: 3.5',
    'Programming Language :: Python :: 3.6',
    'Programming Language :: Python :: 3.7',
]<|MERGE_RESOLUTION|>--- conflicted
+++ resolved
@@ -98,11 +98,7 @@
     'pybids==0.6.5',
     'nitime',
     'nipype>=1.1.5',
-<<<<<<< HEAD
-    'niworkflows==0.5.0',
-=======
     'niworkflows==0.5.1',
->>>>>>> a56806c0
     'statsmodels',
     'seaborn',
     'indexed_gzip>=0.8.2',
