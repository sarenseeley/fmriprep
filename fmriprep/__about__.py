# emacs: -*- mode: python; py-indent-offset: 4; indent-tabs-mode: nil -*-
# vi: set ft=python sts=4 ts=4 sw=4 et:
"""
Base module variables
"""
from ._version import get_versions
__version__ = get_versions()['version']
del get_versions

__author__ = 'The CRN developers'
__copyright__ = 'Copyright 2019, Center for Reproducible Neuroscience, Stanford University'
__credits__ = ('Contributors: please check the ``.zenodo.json`` file at the top-level folder'
               'of the repository')
__license__ = '3-clause BSD'
__maintainer__ = 'Oscar Esteban'
__email__ = 'code@oscaresteban.es'
__status__ = 'Prototype'
__url__ = 'https://github.com/poldracklab/fmriprep'
__packagename__ = 'fmriprep'
__description__ = """\
fMRIPrep is a robust and easy-to-use pipeline for preprocessing of diverse fMRI data.
The transparent workflow dispenses of manual intervention, thereby ensuring the reproducibility
of the results"""
__longdesc__ = """\
Preprocessing of functional MRI (fMRI) involves numerous steps to clean and standardize
the data before statistical analysis.
Generally, researchers create ad hoc preprocessing workflows for each dataset,
building upon a large inventory of available tools.
The complexity of these workflows has snowballed with rapid advances in
acquisition and processing.
fMRIPrep is an analysis-agnostic tool that addresses the challenge of robust and
reproducible preprocessing for task-based and resting fMRI data.
fMRIPrep automatically adapts a best-in-breed workflow to the idiosyncrasies of
virtually any dataset, ensuring high-quality preprocessing without manual intervention.
fMRIPrep robustly produces high-quality results on diverse fMRI data.
Additionally, fMRIPrep introduces less uncontrolled spatial smoothness than observed
with commonly used preprocessing tools.
fMRIPrep equips neuroscientists with an easy-to-use and transparent preprocessing
workflow, which can help ensure the validity of inference and the interpretability
of results.

The workflow is based on `Nipype <https://nipype.readthedocs.io>`_ and encompases a large
set of tools from well-known neuroimaging packages, including
`FSL <https://fsl.fmrib.ox.ac.uk/fsl/fslwiki/>`_,
`ANTs <https://stnava.github.io/ANTs/>`_,
`FreeSurfer <https://surfer.nmr.mgh.harvard.edu/>`_,
`AFNI <https://afni.nimh.nih.gov/>`_,
and `Nilearn <https://nilearn.github.io/>`_.
This pipeline was designed to provide the best software implementation for each state of
preprocessing, and will be updated as newer and better neuroimaging software becomes
available.

fMRIPrep performs basic preprocessing steps (coregistration, normalization, unwarping, noise
component extraction, segmentation, skullstripping etc.) providing outputs that can be
easily submitted to a variety of group level analyses, including task-based or resting-state
fMRI, graph theory measures, surface or volume-based statistics, etc.
fMRIPrep allows you to easily do the following:

  * Take fMRI data from *unprocessed* (only reconstructed) to ready for analysis.
  * Implement tools from different software packages.
  * Achieve optimal data processing quality by using the best tools available.
  * Generate preprocessing-assessment reports, with which the user can easily identify problems.
  * Receive verbose output concerning the stage of preprocessing for each subject, including
    meaningful errors.
  * Automate and parallelize processing steps, which provides a significant speed-up from
    typical linear, manual processing.

[Nat Meth doi:`10.1038/s41592-018-0235-4 <https://doi.org/10.1038/s41592-018-0235-4>`_]
[Documentation `fmriprep.org <https://fmriprep.readthedocs.io>`_]
[Software doi:`10.5281/zenodo.852659 <https://doi.org/10.5281/zenodo.852659>`_]
[Support `neurostars.org <https://neurostars.org/tags/fmriprep>`_]
"""

DOWNLOAD_URL = (
    'https://github.com/poldracklab/{name}/archive/{ver}.tar.gz'.format(
        name=__packagename__, ver=__version__))


SETUP_REQUIRES = [
    'setuptools>=18.0',
    'numpy',
    'cython',
]

REQUIRES = [
    'indexed_gzip>=0.8.8',
    'nibabel>=2.2.1',
    'nilearn!=0.5.0,!=0.5.1',
    'nipype>=1.1.6',
    'nitime',
<<<<<<< HEAD
    'niworkflows<0.10.0a0,>=0.9.0',
=======
    'niworkflows @ '
    'git+https://github.com/effigies/niworkflows.git@5e9daf0b08fcad2b17350a71ecaf71fa9ce4eff7',
>>>>>>> 517d50b9
    'numpy',
    'pandas',
    'psutil>=5.4',
    'pybids<0.8.0a0,>=0.7.1',
    'pyyaml',
    'scikit-image',
    'smriprep<0.3.0a0,>=0.2.0',
    'statsmodels',
    'tedana>=0.0.5',
    'templateflow<0.2.0a0,>=0.1.3',
]


LINKS_REQUIRES = [
<<<<<<< HEAD
=======
    'git+https://github.com/effigies/niworkflows.git@'
    '5e9daf0b08fcad2b17350a71ecaf71fa9ce4eff7#egg=niworkflows',
>>>>>>> 517d50b9
]

TESTS_REQUIRES = [
    "codecov",
    "pytest",
]

EXTRA_REQUIRES = {
    'datalad': ['datalad'],
    'doc': [
        'nbsphinx',
        'packaging',
        'pydot>=1.2.3',
        'pydotplus',
        'sphinx>=1.5.3',
        'sphinx-argparse',
        'sphinx_rtd_theme',
    ],
    'duecredit': ['duecredit'],
    'resmon': [],
    'sentry': ['sentry-sdk>=0.6.9'],
    'tests': TESTS_REQUIRES,
}
EXTRA_REQUIRES['docs'] = EXTRA_REQUIRES['doc']

# Enable a handle to install all extra dependencies at once
EXTRA_REQUIRES['all'] = list(set([
    v for deps in EXTRA_REQUIRES.values() for v in deps]))

CLASSIFIERS = [
    'Development Status :: 4 - Beta',
    'Intended Audience :: Science/Research',
    'Topic :: Scientific/Engineering :: Image Recognition',
    'License :: OSI Approved :: BSD License',
    'Programming Language :: Python :: 3.5',
    'Programming Language :: Python :: 3.6',
    'Programming Language :: Python :: 3.7',
]<|MERGE_RESOLUTION|>--- conflicted
+++ resolved
@@ -88,12 +88,8 @@
     'nilearn!=0.5.0,!=0.5.1',
     'nipype>=1.1.6',
     'nitime',
-<<<<<<< HEAD
-    'niworkflows<0.10.0a0,>=0.9.0',
-=======
-    'niworkflows @ '
-    'git+https://github.com/effigies/niworkflows.git@5e9daf0b08fcad2b17350a71ecaf71fa9ce4eff7',
->>>>>>> 517d50b9
+    'niworkflows @ git+https://github.com/poldracklab/niworkflows.git@'
+    'e8f677a0407fc312b7f3d87a4c47726ceb8cd975',
     'numpy',
     'pandas',
     'psutil>=5.4',
@@ -108,11 +104,8 @@
 
 
 LINKS_REQUIRES = [
-<<<<<<< HEAD
-=======
-    'git+https://github.com/effigies/niworkflows.git@'
-    '5e9daf0b08fcad2b17350a71ecaf71fa9ce4eff7#egg=niworkflows',
->>>>>>> 517d50b9
+    'git+https://github.com/poldracklab/niworkflows.git@'
+    'e8f677a0407fc312b7f3d87a4c47726ceb8cd975#egg=niworkflows',
 ]
 
 TESTS_REQUIRES = [
