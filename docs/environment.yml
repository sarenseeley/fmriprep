name: fmriprep_docs
channels:
  - conda-forge
dependencies:
- python==3.5
- numpy>=1.11.0
- scipy=0.18.1
- scikit-learn=0.18.1
- matplotlib=2.0.0
- traits=4.6
- jinja2=2.8
- sphinx>=1.5.1
- sphinx_rtd_theme
- mock
- future
- nibabel
- statsmodels
- xvfbwrapper
- funcsigs
- networkx>=2.0.0
- python-dateutil
- pydot>=1.2.3
- cython
- nipype>=1.1.5

- pip:
    - sphinx-argparse
    - doctest-ignore-unicode
    - svgutils
    - nitime
    - nilearn
<<<<<<< HEAD
    - niworkflows==0.5.0
=======
    - niworkflows==0.5.1
>>>>>>> a56806c0
<|MERGE_RESOLUTION|>--- conflicted
+++ resolved
@@ -29,8 +29,4 @@
     - svgutils
     - nitime
     - nilearn
-<<<<<<< HEAD
-    - niworkflows==0.5.0
-=======
-    - niworkflows==0.5.1
->>>>>>> a56806c0
+    - niworkflows==0.5.1